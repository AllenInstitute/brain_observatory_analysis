import numpy as np
import pandas as pd
import os
import colorsys
import imageio
from pathlib import Path
from typing import Union
import brain_observatory_qc.data_access.from_lims as from_lims
from tifffile import TiffWriter
import matplotlib as mpl

########################################################################
# Image outputs
########################################################################


def save_gif(image_stack: np.ndarray,
             gif_folder_path: Union[str, Path],
             fn: str,
             clip_image: bool = True,
             vmax_percentile: float = 99,
             frame_duration: float = 0.1) -> None:
    """
    Save a 3D image stack as an animated gif.

    Parameters
    ----------
    image_stack : np.ndarray
        3D image stack to save as animated gif. Must be 3D. tyx format.
    gif_folder_path : Union[str, Path]
        Path to folder where gif will be saved.
    fn : str
        Filename of gif.
    clip_image : bool, optional
        If True, clip image to vmax_percentile. The default is True.
    vmax_percentile : float, optional
        Percentile to clip image to. The default is 99.
    frame_duration : float, optional
        Duration of each frame in seconds. The default is 0.1.

    Returns
    -------
    None.

    """

    if not isinstance(image_stack, np.ndarray):
        raise TypeError('image_stack must be a numpy array')

    if len(image_stack.shape) != 3:
        raise ValueError('image_stack must be 3D')

    if not os.path.exists(gif_folder_path):
        os.makedirs(gif_folder_path)

    images = []
    for img in image_stack:

        # set max of img to 99th percentile
        if clip_image:
            vmax = np.percentile(img, vmax_percentile)
            img = img.clip(0, vmax)

        # convert to 8-bit
        img = (img - np.min(img)) / (np.max(img) - np.min(img))
        img = (img * 255).astype(np.uint8)

        images.append(img)

    # add "gif" to end of filename if not already there
    if fn[-4:] != '.gif':
        fn = fn + '.gif'

    gif_path = Path(gif_folder_path + fn)
    imageio.mimsave(gif_path, images, duration=frame_duration)

    # print message
    print(f"Saved gif to {gif_path} with {image_stack.shape[0]} frames")


def save_tiff(images, filename):
    """Save images as tiffs

    Parameters
    ----------
    images : list of numpy.ndarray
            List of images to save as tiffs
    filename : str
            Filename to save tiffs as
    # TODO: make more robust
    Returns
    -------
    None
    """
    with TiffWriter(filename) as tif:
        for image in images:
            tif.save(image)

########################################################################
# from_lims
########################################################################


def get_motion_correction_crop_xy_range(oeid):
    """Get x-y ranges to crop motion-correction frame rolling

    Note: this gets the range from the ophsy_etl_pipeline output

    Parameters
    ----------
    oeid : int
        ophys experiment ID

    Returns
    -------
    list, list
        Lists of y range and x range, [start, end] pixel index
    """
    # TODO: validate in case where max < 0 or min > 0 (if there exists an example)
    motion_df = pd.read_csv(from_lims.get_motion_xy_offset_filepath(oeid))
    max_y = np.ceil(max(motion_df.y.max(), 1)).astype(int)
    min_y = np.floor(min(motion_df.y.min(), 0)).astype(int)
    max_x = np.ceil(max(motion_df.x.max(), 1)).astype(int)
    min_x = np.floor(min(motion_df.x.min(), 0)).astype(int)
    range_y = [-min_y, -max_y]
    range_x = [-min_x, -max_x]

    return range_y, range_x


def save_figure(fig, figsize, save_dir, folder, fig_title, formats=['.png', '.pdf']):
    fig_dir = os.path.join(save_dir, folder)
    if not os.path.exists(fig_dir):
        os.mkdir(fig_dir)
    filename = os.path.join(fig_dir, fig_title)
    mpl.rcParams['pdf.fonttype'] = 42
    fig.set_size_inches(figsize)
    for f in formats:
<<<<<<< HEAD
        fig.savefig(filename + f, transparent=True, orientation='landscape', bbox_inches='tight', dpi=300, facecolor=fig.get_facecolor())
=======
        fig.savefig(filename + f, transparent=True, orientation='landscape', bbox_inches='tight', dpi=300, facecolor=fig.get_facecolor())


def generate_distinct_colors(num_colors):
    """Generate distinct colors
    Parameters
    ----------
    num_colors : int
        Number of colors to generate
    Returns
    -------
    list
        List of RGB tuples
    """

    colors = []
    for i in range(num_colors):
        hue = i / num_colors
        rgb = colorsys.hsv_to_rgb(hue, 1, 1)
        colors.append(tuple(int(c * 255) for c in rgb))
    return colors
>>>>>>> 3405cf9c
<|MERGE_RESOLUTION|>--- conflicted
+++ resolved
@@ -136,9 +136,6 @@
     mpl.rcParams['pdf.fonttype'] = 42
     fig.set_size_inches(figsize)
     for f in formats:
-<<<<<<< HEAD
-        fig.savefig(filename + f, transparent=True, orientation='landscape', bbox_inches='tight', dpi=300, facecolor=fig.get_facecolor())
-=======
         fig.savefig(filename + f, transparent=True, orientation='landscape', bbox_inches='tight', dpi=300, facecolor=fig.get_facecolor())
 
 
@@ -159,5 +156,4 @@
         hue = i / num_colors
         rgb = colorsys.hsv_to_rgb(hue, 1, 1)
         colors.append(tuple(int(c * 255) for c in rgb))
-    return colors
->>>>>>> 3405cf9c
+    return colors