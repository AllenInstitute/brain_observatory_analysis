--- conflicted
+++ resolved
@@ -24,15 +24,12 @@
         use BehaviorOphysExperimentDev object
     test_mode : bool, optional
         load only 2 experiments, by default False
-<<<<<<< HEAD
     group_name : str, optional
         name of group, by default None. Useful for filenames
-=======
     dev_dff_path : Union[str, Path], optional
         path to dev dff files, by default None
     dev_events_path : Union[str, Path], optional
         path to dev events files, by default None
->>>>>>> c9c069fc
 
     Attributes
     ----------
@@ -50,13 +47,10 @@
                  dev: bool = False,
                  skip_eye_tracking: bool = False,
                  test_mode: bool = False,
-<<<<<<< HEAD
                  group_name: str = None,
-                 verbose: bool = False):
-=======
+                 verbose: bool = False,
                  dev_dff_path: Union[str, Path] = None,
-                 dev_events_path: Union[str, Path] = None,):
->>>>>>> c9c069fc
+                 dev_events_path: Union[str, Path] = None):
         self.dev = dev
         self.expt_table_to_load = expt_table_to_load
         self.expt_list_to_load = self.expt_table_to_load.index.tolist()
@@ -68,7 +62,6 @@
         self.failed_to_load = []  # set after loading
         self.grp_ophys_cells_table = pd.DataFrame()
         self.skip_eye_tracking = skip_eye_tracking
-<<<<<<< HEAD
         self.verbose = verbose
         self.group_name = group_name
 
@@ -79,7 +72,6 @@
                 self.group_name = mouse_names[0]
             else:
                 self.group_name = "NamelessGroup"
-=======
         self.loaded = False
 
         if dev_dff_path is not None:
@@ -91,7 +83,6 @@
             self.dev_events_path = Path(dev_events_path)
         else:
             self.dev_events_path = None
->>>>>>> c9c069fc
 
         if self.filters:
             # make sure each value in filters is a list
@@ -118,14 +109,9 @@
                              multi=True,
                              return_failed=False,
                              dev=self.dev,
-<<<<<<< HEAD
-                             skip_eye_tracking=self.skip_eye_tracking,
-                             verbose=self.verbose)
-=======
                              dev_dff_path=self.dev_dff_path,
                              dev_events_path=self.dev_events_path,
                              skip_eye_tracking=self.skip_eye_tracking)
->>>>>>> c9c069fc
         self._remove_extra_failed()
 
         # In case where cell_specimen_ids should be corrected later?
