import numpy as np
import pandas as pd
from pathlib import Path
from typing import Union
import json
import datetime

from brain_observatory_qc.data_access.behavior_ophys_experiment_dev import BehaviorOphysExperimentDev
from allensdk.brain_observatory.behavior.behavior_ophys_experiment import BehaviorOphysExperiment

# TODO: change to brain_observatory utilities
from brain_observatory_utilities.datasets.optical_physiology.data_formatting import get_stimulus_response_df

from .experiment_group import ExperimentGroup

from brain_observatory_analysis.behavior.change_detection.data_wrangling.extended_stimulus_presentations import get_extended_stimulus_presentations

import hashlib

import pickle


def get_mean_stimulus_response_expt_group(expt_group: ExperimentGroup,
                                          event_type: str = "changes",
                                          data_type: str = "dff",
                                          load_from_file: bool = True) -> pd.DataFrame:
    """
    Get mean stimulus response for each cell in the experiment group

    Parameters
    ----------
    expt_grp: ExperimentGroup
        An ExperimentGroup object
    event_type: str
        The event type ["changes", "omissions", "images", "all"]
        see get_stimulus_response_df() for more details

    Returns
    -------
    pd.DataFrame
        A dataframe with the mean response traces & metrics
        trace metrics = mean_trace, sem_trace, trace_timstamps
        response metrics = mean_response, sem_response, mean_baseline,
                            sem_baseline, response_latency, fano_factor,
                            peak_response, time_to_peak, reliablity

                            p_value, respone_window_duration,
                            sd_over_baseline,
                            fraction_significant_p_value_gray_screen
                            correlation_values
        """

    mdfs = []
    for expt_id, expt in expt_group.experiments.items():
        try:    

            # TODO: MOVE TO DEV
            expt.extended_stimulus_presentations = \
                get_extended_stimulus_presentations(expt.stimulus_presentations.copy(),
                                                    expt.licks,
                                                    expt.rewards,
                                                    expt.running_speed,
                                                    expt.eye_tracking)

            sdf = _get_stimulus_response_df(expt,
                                            event_type=event_type,
                                            data_type=data_type,
                                            load_from_file=load_from_file,
                                            save_to_file=False)
            
            sdf = sdf.merge(expt.extended_stimulus_presentations, on='stimulus_presentations_id')
            mdf = get_standard_mean_df(sdf)
            mdf["ophys_experiment_id"] = expt_id
            mdf["event_type"] = event_type
            mdf["data_type"] = data_type
            mdfs.append(mdf)
        except Exception as e:
            print(f"Failed to get stim response for: {expt_id}, {e}")
    print('Found {} stim responses df'.format(len(mdfs))) 
    mdfs = pd.concat(mdfs).reset_index(drop=True)

    # cells_filtered has expt_table info that is useful
    expt_table = expt_group.expt_table
    oct = expt_group.grp_ophys_cells_table.reset_index()

    # calculate more metrics, will likely move to own functions
    mdfs["mean_baseline_diff"] = mdfs["mean_response"] - \
        mdfs["mean_baseline"]
    mdfs["mean_baseline_diff_trace"] = mdfs["mean_trace"] - \
        mdfs["mean_baseline"]

    merged_mdfs = (mdfs.merge(expt_table, on=["ophys_experiment_id"])
                       .merge(oct, on=["cell_roi_id"]))

    return merged_mdfs


def _get_stimulus_response_df(experiment: Union[BehaviorOphysExperiment, BehaviorOphysExperimentDev],
                              event_type: str = 'changes',
                              data_type: str = "dff",
                              output_sampling_rate: float = 10.7,
                              save_to_file: bool = False,
                              load_from_file: bool = False,
<<<<<<< HEAD
                              cache_dir: Union[str, Path] = '//allen/programs/mindscope/workgroups/learning/analysis_data_cache/stim_response_df'):
                              # "/allen/programs/mindscope/workgroups/learning/qc_plots/dev/mattd/3_lamf_mice/stim_response_cache"):
=======
                              # # "/allen/programs/mindscope/workgroups/learning/qc_plots/dev/mattd/3_lamf_mice/stim_response_cache"
                              cache_dir: Union[str, Path] = "/allen/programs/mindscope/workgroups/learning/analysis_data_cache/stim_response_df_nrsac"):
>>>>>>> 7e5cfe7b
    """Helper function for get_stimulus_response_df

    Parameters
    ----------
    experiment: BehaviorOphysExperiment or BehaviorOphysExperimentDev
        An experiment object
    event_type: str
        The event type ["changes", "omissions", "images", "all"]
        see get_stimulus_response_df() for more details
    output_sampling_rate: float
        The sampling rate of the output trace
    save_to_file: bool
        If True, save the stimulus response dataframe to a file
    load_from_file: bool
        If True, load the stimulus response dataframe from a file

    Returns
    -------
    pd.DataFrame
        A dataframe with the stimulus response traces & metrics

    # TODO: unhardcode cache_dir
    # TODO: output_sampling_rate smart calculation

    """
    if not isinstance(experiment, (BehaviorOphysExperiment, BehaviorOphysExperimentDev)):
        raise TypeError("experiment must be a BehaviorOphysExperiment or BehaviorOphysExperimentDev")

    if event_type not in ["changes", "omissions", "images", "all"]:
        raise ValueError("event_type must be one of ['changes', 'omissions', 'images', 'all']")

    if save_to_file and load_from_file:
        raise ValueError("save_to_file and load_from_file cannot both be True")

    expt_id = experiment.metadata["ophys_experiment_id"]

    cache_dir = Path(cache_dir)

    # dev object can report correct frame rate, but different frame
    # rate are possible across sessions, this would produce different
    # trace sizes in stim response df, do for now just use constant 10.7.
    # consider intelligent ways of handling this
    # frame_rate = experiment.metadata["ophys_frame_rate"]

    try:

        # may implement later, using unique filenames
        # now = datetime.datetime.now()
        # dt_string = now.strftime("%d_%m_%Y_%H_%M_%S")
        # base_fn = f"{expt_id}_{data_type}_{event_type}.pkl"
        # unique_fn = f"{dt_string}_{base_fn}"
        base_fn = f"{expt_id}_{data_type}_{event_type}"
        fn = f"{base_fn}.pkl"

        if (cache_dir / fn).exists() and load_from_file:
            sdf = pd.read_pickle(cache_dir / fn)
            print(f"Loading stim response df for {expt_id} from file")
        else:
            # generally don't need to change
            time_window = [-3, 3]
            response_window_duration = 0.5
            interpolate = True

            sdf = get_stimulus_response_df(experiment,
                                           event_type=event_type,
                                           data_type=data_type,
                                           time_window=time_window,
                                           response_window_duration=response_window_duration,
                                           interpolate=interpolate,
                                           output_sampling_rate=output_sampling_rate)
            if save_to_file:
                # gather all inputs into params dict
                func_params = {"event_type": event_type,
                               "data_type": data_type,
                               "output_sampling_rate": output_sampling_rate,
                               "time_window": time_window,
                               "response_window_duration": response_window_duration,
                               "interpolate": interpolate
                               }
                
                # save dff has to see if anything changes later
                data_verify = {# "cell_specimen_id": experiment.cell_specimen_table.index.values,
                               # "cell_roi_id": experiment.cell_specimen_table["cell_roi_id"].values,
                               "dff_hash": hashlib.sha256(pickle.dumps(experiment.dff_traces.values)).hexdigest()}

                params = {"experiment_id": expt_id,
                          "data_verify": data_verify,
                          "function": "_get_stimulus_response_df",
                          "function_params": func_params}
                
                if (cache_dir / fn).exists():
                    print(f"Overwriting stim response df for {expt_id} in file")
                sdf.to_pickle(cache_dir / fn)
                print(f"SAVED: stim_response_df for {expt_id} to {cache_dir / fn}")

                params["stimulus_response_df_path"] = str(cache_dir / fn)

                # save params to file
                with open(cache_dir / f"{base_fn}_params.json", "w") as f:
                    json.dump(params, f)
        return sdf
    except Exception as e:
        print(f"Failed to get stim response for: {expt_id}, {e}")
        return None


####################################################################################################
# utilites
####################################################################################################

# TODO: clean + document
def get_standard_mean_df(sr_df):
    time_window = [-3, 3.1]
    output_sampling_rate = 10.7
    get_pref_stim = False  # relevant to image_name conditions
    exclude_omitted_from_pref_stim = True  # relevant to image_name conditions  

    if "response_window_duration" in sr_df.keys():
        response_window_duration = sr_df.response_window_duration.values[0]

    output_sampling_rate = sr_df.ophys_frame_rate.unique()[0]
    conditions = ["cell_roi_id"]

    if get_pref_stim:
        # options for groupby "change_image_name", "image_name", "prior_image_name"
        # conditions.append('change_image_name')
        conditions.append('image_name')
    mdf = get_mean_df(sr_df,
                      conditions=conditions,
                      frame_rate=output_sampling_rate,
                      window_around_timepoint_seconds=time_window,
                      response_window_duration_seconds=response_window_duration,
                      get_pref_stim=get_pref_stim,
                      exclude_omitted_from_pref_stim=exclude_omitted_from_pref_stim)

    # annotate with stimulus info

    return mdf


# TODO: clean + document
def get_mean_df(stim_response_df: pd.DataFrame,
                conditions=['cell_roi_id', 'image_name'],
                frame_rate=11.0,
                window_around_timepoint_seconds: list = [-3, 3],
                response_window_duration_seconds: float = 0.5,
                get_pref_stim=True,
                exclude_omitted_from_pref_stim=True):
    """
    # MJD NOTES

    1) groupby "conditions": "cell" makes sense, TODO: "change_image_name" tho?
    2) apply get_mean_sem_trace()
    3) "response_window_duration_seconds" in df already
    4) "frame_rate" in df already
    5) get_pre_stim:
    """
    window = window_around_timepoint_seconds
    response_window_duration = response_window_duration_seconds

    rdf = stim_response_df.copy()
    mdf = rdf.groupby(conditions).apply(get_mean_sem_trace)
    mdf = mdf[['mean_response', 'sem_response', 'mean_trace', 'sem_trace',
               'trace_timestamps', 'mean_responses', 'mean_baseline', 'sem_baseline']]
    mdf = mdf.reset_index()
    # save response window duration as a column for reference
    mdf['response_window_duration'] = response_window_duration

    if get_pref_stim:
        if ('image_name' in conditions) or ('change_image_name' in conditions) or ('prior_image_name' in conditions):
            mdf = annotate_mean_df_with_pref_stim(
                mdf, exclude_omitted_from_pref_stim)
            print(mdf)

    try:
        mdf = annotate_mean_df_with_fano_factor(mdf)
        mdf = annotate_mean_df_with_time_to_peak(mdf, window, frame_rate)
        mdf = annotate_mean_df_with_p_value(
            mdf, window, response_window_duration, frame_rate)
        mdf = annotate_mean_df_with_sd_over_baseline(
            mdf, window, response_window_duration, frame_rate)
    except Exception as e:  # NOQA E722
        print(e)
        pass

    if 'p_value_gray_screen' in rdf.keys():
        fraction_significant_p_value_gray_screen = rdf.groupby(conditions).apply(
            get_fraction_significant_p_value_gray_screen)
        fraction_significant_p_value_gray_screen = fraction_significant_p_value_gray_screen.reset_index()
        mdf['fraction_significant_p_value_gray_screen'] = fraction_significant_p_value_gray_screen.fraction_significant_p_value_gray_screen

    try:
        reliability = rdf.groupby(conditions).apply(
            compute_reliability, window, response_window_duration, frame_rate)
        reliability = reliability.reset_index()
        mdf['reliability'] = reliability.reliability
        mdf['correlation_values'] = reliability.correlation_values
        # print('done computing reliability')
    except Exception as e:
        print('failed to compute reliability')
        print(e)
        pass

    if 'index' in mdf.keys():
        mdf = mdf.drop(columns=['index'])
    return mdf


####################################################################################################
# trace metrics
####################################################################################################


def get_successive_frame_list(timepoints_array, timestanps):
    # This is a modification of get_nearest_frame for speedup
    #  This implementation looks for the first 2p frame consecutive to the stim
    successive_frames = np.searchsorted(timestanps, timepoints_array)

    return successive_frames


def get_trace_around_timepoint(timepoint, trace, timestamps, window, frame_rate):
    #   frame_for_timepoint = get_nearest_frame(timepoint, timestamps)
    frame_for_timepoint = get_successive_frame_list(timepoint, timestamps)
    lower_frame = frame_for_timepoint + (window[0] * frame_rate)
    upper_frame = frame_for_timepoint + (window[1] * frame_rate)
    trace = trace[int(lower_frame):int(upper_frame)]
    timepoints = timestamps[int(lower_frame):int(upper_frame)]
    return trace, timepoints


def get_responses_around_event_times(trace, timestamps, event_times, frame_rate, window=[-2, 3]):
    responses = []
    for event_time in event_times:
        response, times = get_trace_around_timepoint(event_time, trace, timestamps,
                                                     frame_rate=frame_rate, window=window)
        responses.append(response)
    responses = np.asarray(responses)
    return responses


def get_mean_in_window(trace, window, frame_rate, use_events=False):
    mean = np.nanmean(trace[int(window[0] * frame_rate): int(window[1] * frame_rate)])
    return mean


def get_sd_in_window(trace, window, frame_rate):
    std = np.std(
        trace[int(window[0] * frame_rate): int(window[1] * frame_rate)])
    return std


def get_n_nonzero_in_window(trace, window, frame_rate):
    datapoints = trace[int(np.round(window[0] * frame_rate)): int(np.round(window[1] * frame_rate))]
    n_nonzero = len(np.where(datapoints > 0)[0])
    return n_nonzero


def get_sd_over_baseline(trace, response_window, baseline_window, frame_rate):
    baseline_std = get_sd_in_window(trace, baseline_window, frame_rate)
    response_mean = get_mean_in_window(trace, response_window, frame_rate)
    return response_mean / (baseline_std)


def get_p_val(trace, response_window, frame_rate):
    from scipy import stats
    response_window_duration = response_window[1] - response_window[0]
    baseline_end = int(response_window[0] * frame_rate)
    baseline_start = int((response_window[0] - response_window_duration) * frame_rate)
    stim_start = int(response_window[0] * frame_rate)
    stim_end = int((response_window[0] + response_window_duration) * frame_rate)
    (_, p) = stats.f_oneway(trace[baseline_start:baseline_end], trace[stim_start:stim_end])
    return p

####################################################################################################
# metrics for grouped stim_response_df
####################################################################################################


# TODO: clean + document
def get_mean_sem_trace(group):
    mean_response = np.mean(group['mean_response'])
    mean_baseline = np.mean(group['baseline_response'])
    mean_responses = group['mean_response'].values
    sem_response = np.std(group['mean_response'].values) / \
        np.sqrt(len(group['mean_response'].values))
    sem_baseline = np.std(group['baseline_response'].values) / \
        np.sqrt(len(group['baseline_response'].values))
    mean_trace = np.mean(group['trace'], axis=0)
    sem_trace = np.std(group['trace'].values) / \
        np.sqrt(len(group['trace'].values))
    trace_timestamps = np.mean(group['trace_timestamps'], axis=0)
    return pd.Series({'mean_response': mean_response, 'sem_response': sem_response,
                      'mean_baseline': mean_baseline, 'sem_baseline': sem_baseline,
                      'mean_trace': mean_trace, 'sem_trace': sem_trace,
                      'trace_timestamps': trace_timestamps,
                      'mean_responses': mean_responses})


# TODO: clean + document
def get_mean_sem(group):
    mean_response = np.mean(group['mean_response'])
    sem_response = np.std(group['mean_response'].values) / \
        np.sqrt(len(group['mean_response'].values))
    return pd.Series({'mean_response': mean_response, 'sem_response': sem_response})


# TODO: clean + document
def get_fraction_significant_trials(group):
    fraction_significant_trials = len(
        group[group.p_value < 0.05]) / float(len(group))
    return pd.Series({'fraction_significant_trials': fraction_significant_trials})


# TODO: clean + document
def get_fraction_significant_p_value_gray_screen(group):
    fraction_significant_p_value_gray_screen = len(
        group[group.p_value_gray_screen < 0.05]) / float(len(group))
    return pd.Series({'fraction_significant_p_value_gray_screen': fraction_significant_p_value_gray_screen})


# TODO: clean + document
def get_fraction_significant_p_value_omission(group):
    fraction_significant_p_value_omission = len(
        group[group.p_value_omission < 0.05]) / float(len(group))
    return pd.Series({'fraction_significant_p_value_omission': fraction_significant_p_value_omission})


# TODO: clean + document
def get_fraction_significant_p_value_stimulus(group):
    fraction_significant_p_value_stimulus = len(
        group[group.p_value_stimulus < 0.05]) / float(len(group))
    return pd.Series({'fraction_significant_p_value_stimulus': fraction_significant_p_value_stimulus})


# TODO: clean + document
def get_fraction_active_trials(group):
    fraction_active_trials = len(
        group[group.mean_response > 0.05]) / float(len(group))
    return pd.Series({'fraction_active_trials': fraction_active_trials})


# TODO: clean + document
def get_fraction_responsive_trials(group):
    fraction_responsive_trials = len(
        group[(group.p_value_baseline < 0.05)]) / float(len(group))
    return pd.Series({'fraction_responsive_trials': fraction_responsive_trials})


# TODO: clean + document
def get_fraction_nonzero_trials(group):
    fraction_nonzero_trials = len(
        group[group.n_events > 0]) / float(len(group))
    return pd.Series({'fraction_nonzero_trials': fraction_nonzero_trials})


# TODO: clean + document
def compute_reliability_vectorized(traces):
    '''
    Compute average pearson correlation between pairs of rows of the input matrix.
    Args:
        traces(np.ndarray): trace array with shape m*n, with m traces and n trace timepoints
    Returns:
        reliability (float): Average correlation between pairs of rows
    '''
    # Compute m*m pearson product moment correlation matrix between rows of input.
    # This matrix is 1 on the diagonal (correlation with self) and mirrored across
    # the diagonal (corr(A, B) = corr(B, A))
    corrmat = np.corrcoef(traces)
    # We want the inds of the lower triangle, without the diagonal, to average
    m = traces.shape[0]
    lower_tri_inds = np.where(np.tril(np.ones([m, m]), k=-1))
    # Take the lower triangle values from the corrmat and averge them
    correlation_values = list(corrmat[lower_tri_inds[0], lower_tri_inds[1]])
    reliability = np.nanmean(correlation_values)
    return reliability, correlation_values


# TODO: clean + document
def compute_reliability(group, window=[-3, 3], response_window_duration=0.5, frame_rate=30.):
    # computes trial to trial correlation across input traces in group,
    # only for portion of the trace after the change time or flash onset time

    onset = int(np.abs(window[0]) * frame_rate)
    response_window = [onset, onset + (int(response_window_duration * frame_rate))]
    traces = group['trace'].values
    traces = np.vstack(traces)
    if traces.shape[0] > 5:
        # limit to response window
        traces = traces[:, response_window[0]:response_window[1]]
        reliability, correlation_values = compute_reliability_vectorized(
            traces)
    else:
        reliability = np.nan
        correlation_values = []
    return pd.Series({'reliability': reliability, 'correlation_values': correlation_values})


####################################################################################################
# Annotate various data frames
####################################################################################################


# TODO: clean + document
def get_time_to_peak(trace, window=[-4, 8], frame_rate=30.):
    response_window_duration = 0.75
    response_window = [np.abs(window[0]), np.abs(
        window[0]) + response_window_duration]
    response_window_trace = trace[int(
        response_window[0] * frame_rate):(int(response_window[1] * frame_rate))]
    peak_response = np.amax(response_window_trace)
    peak_frames_from_response_window_start = np.where(
        response_window_trace == np.amax(response_window_trace))[0][0]
    time_to_peak = peak_frames_from_response_window_start / float(frame_rate)
    return peak_response, time_to_peak


# TODO: clean + document
def annotate_mean_df_with_time_to_peak(mean_df, window=[-4, 8], frame_rate=30.):
    ttp_list = []
    peak_list = []
    for idx in mean_df.index:
        mean_trace = mean_df.iloc[idx].mean_trace
        peak_response, time_to_peak = get_time_to_peak(
            mean_trace, window=window, frame_rate=frame_rate)
        ttp_list.append(time_to_peak)
        peak_list.append(peak_response)
    mean_df['peak_response'] = peak_list
    mean_df['time_to_peak'] = ttp_list
    return mean_df


# TODO: clean + document
def annotate_mean_df_with_fano_factor(mean_df):
    ff_list = []
    for idx in mean_df.index:
        mean_responses = mean_df.iloc[idx].mean_responses
        sd = np.nanstd(mean_responses)
        mean_response = np.nanmean(mean_responses)
        # take abs value to account for negative mean_response
        fano_factor = np.abs((sd * 2) / mean_response)
        ff_list.append(fano_factor)
    mean_df['fano_factor'] = ff_list
    return mean_df


# TODO: clean + document
def annotate_mean_df_with_p_value(mean_df, window=[-4, 8], response_window_duration=0.5, frame_rate=30.):
    response_window = [np.abs(window[0]), np.abs(
        window[0]) + response_window_duration]
    p_val_list = []
    for idx in mean_df.index:
        mean_trace = mean_df.iloc[idx].mean_trace
        p_value = get_p_val(mean_trace, response_window, frame_rate)
        p_val_list.append(p_value)
    mean_df['p_value'] = p_val_list
    return mean_df


# TODO: clean + document
def annotate_mean_df_with_sd_over_baseline(mean_df, window=[-4, 8], response_window_duration=0.5, frame_rate=30.):
    response_window = [np.abs(window[0]), np.abs(
        window[0]) + response_window_duration]
    baseline_window = [
        np.abs(window[0]) - response_window_duration, (np.abs(window[0]))]
    sd_list = []
    for idx in mean_df.index:
        mean_trace = mean_df.iloc[idx].mean_trace
        sd = get_sd_over_baseline(
            mean_trace, response_window, baseline_window, frame_rate)
        sd_list.append(sd)
    mean_df['sd_over_baseline'] = sd_list
    return mean_df


# TODO: clean + document
def annotate_mean_df_with_pref_stim(mean_df, exclude_omitted_from_pref_stim=True):
    if 'prior_image_name' in mean_df.keys():
        image_name = 'prior_image_name'
    elif 'image_name' in mean_df.keys():
        image_name = 'image_name'
    else:
        image_name = 'change_image_name'
    mdf = mean_df.reset_index()
    mdf['pref_stim'] = False
    if 'cell_specimen_id' in mdf.keys():
        cell_key = 'cell_specimen_id'
    else:
        cell_key = 'cell_roi_id'
    for cell in mdf[cell_key].unique():
        mc = mdf[(mdf[cell_key] == cell)]
        if exclude_omitted_from_pref_stim:
            if 'omitted' in mdf[image_name].unique():
                mc = mc[mc[image_name] != 'omitted']
        pref_image = mc[(mc.mean_response == np.max(
            mc.mean_response.values))][image_name].values[0]
        row = mdf[(mdf[cell_key] == cell) & (
            mdf[image_name] == pref_image)].index
        mdf.loc[row, 'pref_stim'] = True
    return mdf


# TODO: clean + document
def annotate_trial_response_df_with_pref_stim(trial_response_df):
    rdf = trial_response_df.copy()
    rdf['pref_stim'] = False
    if 'cell_specimen_id' in rdf.keys():
        cell_key = 'cell_specimen_id'
    else:
        cell_key = 'cell'
    mean_response = rdf.groupby(
        [cell_key, 'change_image_name']).apply(get_mean_sem_trace)
    m = mean_response.unstack()
    for cell in m.index:
        image_index = np.where(m.loc[cell]['mean_response'].values == np.max(
            m.loc[cell]['mean_response'].values))[0][0]
        pref_image = m.loc[cell]['mean_response'].index[image_index]
        trials = rdf[(rdf[cell_key] == cell) & (
            rdf.change_image_name == pref_image)].index
        for trial in trials:
            rdf.loc[trial, 'pref_stim'] = True
    return rdf


# TODO: clean + document
def annotate_flash_response_df_with_pref_stim(fdf):
    fdf = fdf.reset_index()
    if 'cell_specimen_id' in fdf.keys():
        cell_key = 'cell_specimen_id'
    else:
        cell_key = 'cell'
    fdf['pref_stim'] = False
    mean_response = fdf.groupby([cell_key, 'image_name']).apply(get_mean_sem)
    m = mean_response.unstack()
    for cell in m.index:
        image_index = \
            np.where(m.loc[cell]['mean_response'].values == np.nanmax(
                m.loc[cell]['mean_response'].values))[0][0]
        pref_image = m.loc[cell]['mean_response'].index[image_index]
        trials = fdf[(fdf[cell_key] == cell) & (
            fdf.image_name == pref_image)].index
        for trial in trials:
            fdf.loc[trial, 'pref_stim'] = True
    return fdf


# TODO: clean + document
def annotate_flashes_with_reward_rate(dataset):
    last_time = 0
    reward_rate_by_frame = []
    trials = dataset.trials[dataset.trials.trial_type != 'aborted']
    flashes = dataset.stimulus_table.copy()
    for change_time in trials.change_time.values:
        reward_rate = trials[trials.change_time == change_time].reward_rate.values[0]
        for start_time in flashes.start_time:
            if (start_time < change_time) and (start_time > last_time):
                reward_rate_by_frame.append(reward_rate)
                last_time = start_time
    # fill the last flashes with last value
    for i in range(len(flashes) - len(reward_rate_by_frame)):
        reward_rate_by_frame.append(reward_rate_by_frame[-1])
    flashes['reward_rate'] = reward_rate_by_frame
    return flashes<|MERGE_RESOLUTION|>--- conflicted
+++ resolved
@@ -101,13 +101,8 @@
                               output_sampling_rate: float = 10.7,
                               save_to_file: bool = False,
                               load_from_file: bool = False,
-<<<<<<< HEAD
-                              cache_dir: Union[str, Path] = '//allen/programs/mindscope/workgroups/learning/analysis_data_cache/stim_response_df'):
-                              # "/allen/programs/mindscope/workgroups/learning/qc_plots/dev/mattd/3_lamf_mice/stim_response_cache"):
-=======
                               # # "/allen/programs/mindscope/workgroups/learning/qc_plots/dev/mattd/3_lamf_mice/stim_response_cache"
                               cache_dir: Union[str, Path] = "/allen/programs/mindscope/workgroups/learning/analysis_data_cache/stim_response_df_nrsac"):
->>>>>>> 7e5cfe7b
     """Helper function for get_stimulus_response_df
 
     Parameters
