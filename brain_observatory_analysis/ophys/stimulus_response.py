import numpy as np
import pandas as pd
from pathlib import Path
from typing import Union
import json
import datetime

from brain_observatory_qc.data_access.behavior_ophys_experiment_dev import BehaviorOphysExperimentDev
from allensdk.brain_observatory.behavior.behavior_ophys_experiment import BehaviorOphysExperiment

# TODO: change to brain_observatory utilities
from brain_observatory_utilities.datasets.optical_physiology.data_formatting import get_stimulus_response_df

from .experiment_group import ExperimentGroup

from brain_observatory_analysis.behavior.change_detection.data_wrangling.extended_stimulus_presentations import get_extended_stimulus_presentations

import hashlib

import pickle

import multiprocessing as mp


def _get_mean_stim_response_df(expt, event_type, data_type, load_from_file, save_to_file):
            # TODO: MOVE TO DEV
    try:
        expt_id = expt.ophys_experiment_id
        expt.extended_stimulus_presentations = \
            get_extended_stimulus_presentations(expt.stimulus_presentations.copy(),
                                                expt.licks,
                                                expt.rewards,
                                                expt.running_speed,
                                                expt.eye_tracking)

        sdf = _get_stimulus_response_df(expt,
                                        event_type=event_type,
                                        data_type=data_type,
                                        load_from_file=load_from_file,
                                        save_to_file=save_to_file)
        
        sdf = sdf.merge(expt.extended_stimulus_presentations, on='stimulus_presentations_id')
        mdf = get_standard_mean_df(sdf)
        mdf["ophys_experiment_id"] = expt_id
        mdf["event_type"] = event_type
        mdf["data_type"] = data_type

    except Exception as e:
        print(f"Failed to get stim response for: {expt_id}, {e}")
        mdf = pd.DataFrame()
    
    return mdf


def get_mean_stimulus_response_expt_group(expt_group: ExperimentGroup,
                                          event_type: str = "changes",
                                          data_type: str = "dff",
<<<<<<< HEAD
                                          conditions: list = [],
                                          load_from_file: bool = True) -> pd.DataFrame:
=======
                                          load_from_file: bool = True,
                                          save_to_file: bool = False,
                                          multi: bool = False,
                                          save_expt_group_msrdf: Union[str, Path] = None) -> pd.DataFrame:
>>>>>>> 9019ec62
    """
    Get mean stimulus response for each cell in the experiment group

    Parameters
    ----------
    expt_grp: ExperimentGroup
        An ExperimentGroup object
    event_type: str
        The event type ["changes", "omissions", "images", "all"]
        see get_stimulus_response_df() for more details
<<<<<<< HEAD
    conditions: list of columns in stimulus_response_df to group over before taking the mean
        ex: ['cell_specimen_id, "image_name"] will give the mean response (for the given event_type)
        for each image in each experiment 
        If conditions is an emtpy list, "standard" mean df will be calculated, which is simply the 
        average across all events provided in "event_type". 
=======
    data_type: str
        The data type ["dff", "events", "filtered_events"]
        see get_stimulus_response_df() for more details
    load_from_file: bool
        If True, load from file if available
    save_to_file: bool
        If True, save to file
    multi: bool
        If True, use multiprocessing
    save_expt_group_msrdf: Union[str,Path]
        If provided, save the experiment group mean stimulus response dataframe to file

>>>>>>> 9019ec62

    Returns
    -------
    pd.DataFrame
        A dataframe with the mean response traces & metrics
        trace metrics = mean_trace, sem_trace, trace_timstamps
        response metrics = mean_response, sem_response, mean_baseline,
                            sem_baseline, response_latency, fano_factor,
                            peak_response, time_to_peak, reliablity

                            p_value, respone_window_duration,
                            sd_over_baseline,
                            fraction_significant_p_value_gray_screen
                            correlation_values
        """





    mdfs = []

    if multi:
        with mp.Pool(processes=mp.cpu_count()) as pool:
            mdfs = pool.starmap(_get_mean_stim_response_df,
                                [(expt, event_type, data_type, load_from_file, save_to_file) for expt_id, expt in expt_group.experiments.items()])
            
<<<<<<< HEAD
            sdf = sdf.merge(expt.extended_stimulus_presentations, on='stimulus_presentations_id')
            if len(conditions) == 0:
                mdf = get_standard_mean_df(sdf)
            else: 
                mdf = get_mean_df(sdf, conditions)
            mdf["ophys_experiment_id"] = expt_id
            mdf["event_type"] = event_type
            mdf["data_type"] = data_type
            mdfs.append(mdf)
        except Exception as e:
            print(f"Failed to get stim response for: {expt_id}, {e}")
    print('Found {} stim responses df'.format(len(mdfs))) 
    mdfs = pd.concat(mdfs).reset_index(drop=True)
=======
        mdfs = pd.concat(mdfs).reset_index(drop=True)

    else:
        for expt_id, expt in expt_group.experiments.items():
            try:    

                # TODO: MOVE TO DEV
                expt.extended_stimulus_presentations = \
                    get_extended_stimulus_presentations(expt.stimulus_presentations.copy(),
                                                        expt.licks,
                                                        expt.rewards,
                                                        expt.running_speed,
                                                        expt.eye_tracking)

                sdf = _get_stimulus_response_df(expt,
                                                event_type=event_type,
                                                data_type=data_type,
                                                load_from_file=load_from_file,
                                                save_to_file=save_to_file)
                
                sdf = sdf.merge(expt.extended_stimulus_presentations, on='stimulus_presentations_id')
                mdf = get_standard_mean_df(sdf)
                mdf["ophys_experiment_id"] = expt_id
                mdf["event_type"] = event_type
                mdf["data_type"] = data_type
                mdfs.append(mdf)
            except Exception as e:
                print(f"Failed to get stim response for: {expt_id}, {e}")
                continue
    
        mdfs = pd.concat(mdfs).reset_index(drop=True)
>>>>>>> 9019ec62

    # cells_filtered has expt_table info that is useful
    expt_table = expt_group.expt_table
    oct = expt_group.grp_ophys_cells_table.reset_index()

    # calculate more metrics, will likely move to own functions
    mdfs["mean_baseline_diff"] = mdfs["mean_response"] - \
        mdfs["mean_baseline"]
    mdfs["mean_baseline_diff_trace"] = mdfs["mean_trace"] - \
        mdfs["mean_baseline"]

    merged_mdfs = (mdfs.merge(expt_table, on=["ophys_experiment_id"])
                       .merge(oct, on=["cell_roi_id"]))

    if save_expt_group_msrdf is not None:
        filename = f"{expt_group.group_name}_msrdf_{event_type}_{data_type}.pkl"

        out_path = Path(save_expt_group_msrdf / filename)

        # check if file exists, dont overwrite
        if out_path.exists():
            raise FileExistsError(f"File already exists: {out_path}")
        merged_mdfs.to_pickle(out_path)
        print(f"SAVED: mean stimulus response dataframe to: {out_path}")

    return merged_mdfs


def _get_stimulus_response_df(experiment: Union[BehaviorOphysExperiment, BehaviorOphysExperimentDev],
                              event_type: str = 'changes',
                              data_type: str = "dff",
                              output_sampling_rate: float = 10.7,
                              save_to_file: bool = False,
                              load_from_file: bool = False,
                              # # "/allen/programs/mindscope/workgroups/learning/qc_plots/dev/mattd/3_lamf_mice/stim_response_cache"
                              cache_dir: Union[str, Path] = "//allen/programs/mindscope/workgroups/learning/analysis_data_cache/stim_response_df_nrsac"):
    """Helper function for get_stimulus_response_df

    Parameters
    ----------
    experiment: BehaviorOphysExperiment or BehaviorOphysExperimentDev
        An experiment object
    event_type: str
        The event type ["changes", "omissions", "images", "all"]
        see get_stimulus_response_df() for more details
    output_sampling_rate: float
        The sampling rate of the output trace
    save_to_file: bool
        If True, save the stimulus response dataframe to a file
    load_from_file: bool
        If True, load the stimulus response dataframe from a file

    Returns
    -------
    pd.DataFrame
        A dataframe with the stimulus response traces & metrics

    # TODO: unhardcode cache_dir
    # TODO: output_sampling_rate smart calculation

    """
    if not isinstance(experiment, (BehaviorOphysExperiment, BehaviorOphysExperimentDev)):
        raise TypeError("experiment must be a BehaviorOphysExperiment or BehaviorOphysExperimentDev")

    if event_type not in ["changes", "omissions", "images", "all"]:
        raise ValueError("event_type must be one of ['changes', 'omissions', 'images', 'all']")

    if save_to_file and load_from_file:
        raise ValueError("save_to_file and load_from_file cannot both be True")

    expt_id = experiment.metadata["ophys_experiment_id"]

    cache_dir = Path(cache_dir)

    # dev object can report correct frame rate, but different frame
    # rate are possible across sessions, this would produce different
    # trace sizes in stim response df, do for now just use constant 10.7.
    # consider intelligent ways of handling this
    # frame_rate = experiment.metadata["ophys_frame_rate"]

    try:

        # may implement later, using unique filenames
        # now = datetime.datetime.now()
        # dt_string = now.strftime("%d_%m_%Y_%H_%M_%S")
        # base_fn = f"{expt_id}_{data_type}_{event_type}.pkl"
        # unique_fn = f"{dt_string}_{base_fn}"
        base_fn = f"{expt_id}_{data_type}_{event_type}"
        fn = f"{base_fn}.pkl"
        filename = (cache_dir / fn)
        # filename = os.path.join(cache_dir, fn)
        if filename.exists() and load_from_file:
            sdf = pd.read_pickle(cache_dir / fn)
            print(f"Loading stim response df for {expt_id} from file")
        else:
            # generally don't need to change
            time_window = [-3, 3]
            response_window_duration = 0.5
            interpolate = True

            sdf = get_stimulus_response_df(experiment,
                                           event_type=event_type,
                                           data_type=data_type,
                                           time_window=time_window,
                                           response_window_duration=response_window_duration,
                                           interpolate=interpolate,
                                           output_sampling_rate=output_sampling_rate)
            if save_to_file:
                # gather all inputs into params dict
                func_params = {"event_type": event_type,
                               "data_type": data_type,
                               "output_sampling_rate": output_sampling_rate,
                               "time_window": time_window,
                               "response_window_duration": response_window_duration,
                               "interpolate": interpolate
                               }
                
                # save dff has to see if anything changes later
                data_verify = {# "cell_specimen_id": experiment.cell_specimen_table.index.values,
                               # "cell_roi_id": experiment.cell_specimen_table["cell_roi_id"].values,
                               "dff_hash": hashlib.sha256(pickle.dumps(experiment.dff_traces.values)).hexdigest()}

                params = {"experiment_id": expt_id,
                          "data_verify": data_verify,
                          "function": "_get_stimulus_response_df",
                          "function_params": func_params}
                
                if (cache_dir / fn).exists():
                    print(f"Overwriting stim response df for {expt_id} in file")
                sdf.to_pickle(cache_dir / fn)
                print(f"SAVED: stim_response_df for {expt_id} to {cache_dir / fn}")

                params["stimulus_response_df_path"] = str(cache_dir / fn)

                # save params to file
                with open(cache_dir / f"{base_fn}_params.json", "w") as f:
                    json.dump(params, f)
        return sdf
    except Exception as e:
        print(f"Failed to get stim response for: {expt_id}, {e}")
        return None


####################################################################################################
# utilites
####################################################################################################

# TODO: clean + document
def get_standard_mean_df(sr_df):
    time_window = [-3, 3.1]
    output_sampling_rate = 10.7
    get_pref_stim = False  # relevant to image_name conditions
    exclude_omitted_from_pref_stim = True  # relevant to image_name conditions  

    if "response_window_duration" in sr_df.keys():
        response_window_duration = sr_df.response_window_duration.values[0]

    output_sampling_rate = sr_df.ophys_frame_rate.unique()[0]
    conditions = ['cell_specimen_id'] #["cell_roi_id"] #

    if get_pref_stim:
        # options for groupby "change_image_name", "image_name", "prior_image_name"
        # conditions.append('change_image_name')
        conditions.append('image_name')
    mdf = get_mean_df(sr_df,
                      conditions=conditions,
                      frame_rate=output_sampling_rate,
                      window_around_timepoint_seconds=time_window,
                      response_window_duration_seconds=response_window_duration,
                      get_pref_stim=get_pref_stim,
                      exclude_omitted_from_pref_stim=exclude_omitted_from_pref_stim)

    # annotate with stimulus info

    return mdf


# TODO: clean + document
def get_mean_df(stim_response_df: pd.DataFrame,
                conditions=['cell_roi_id', 'image_name'],
                frame_rate=10.7,
                window_around_timepoint_seconds: list = [-3, 3.1],
                response_window_duration_seconds: float = 0.5,
                get_pref_stim=True,
                exclude_omitted_from_pref_stim=True):
    """
    # MJD NOTES

    1) groupby "conditions": "cell" makes sense, TODO: "change_image_name" tho?
    2) apply get_mean_sem_trace()
    3) "response_window_duration_seconds" in df already
    4) "frame_rate" in df already
    5) get_pre_stim:
    """
    window = window_around_timepoint_seconds
    response_window_duration = response_window_duration_seconds

    rdf = stim_response_df.copy()
    mdf = rdf.groupby(conditions).apply(get_mean_sem_trace)
    mdf = mdf[['mean_response', 'sem_response', 'mean_trace', 'sem_trace',
               'trace_timestamps', 'mean_responses', 'mean_baseline', 'sem_baseline']]
    mdf = mdf.reset_index()
    # save response window duration as a column for reference
    mdf['response_window_duration'] = response_window_duration

    if get_pref_stim:
        if ('image_name' in conditions) or ('change_image_name' in conditions) or ('prior_image_name' in conditions):
            mdf = annotate_mean_df_with_pref_stim(
                mdf, exclude_omitted_from_pref_stim)
            print(mdf)

    try:
        mdf = annotate_mean_df_with_fano_factor(mdf)
        mdf = annotate_mean_df_with_time_to_peak(mdf, window, frame_rate)
        mdf = annotate_mean_df_with_p_value(
            mdf, window, response_window_duration, frame_rate)
        mdf = annotate_mean_df_with_sd_over_baseline(
            mdf, window, response_window_duration, frame_rate)
    except Exception as e:  # NOQA E722
        print(e)
        pass

    if 'p_value_gray_screen' in rdf.keys():
        fraction_significant_p_value_gray_screen = rdf.groupby(conditions).apply(
            get_fraction_significant_p_value_gray_screen)
        fraction_significant_p_value_gray_screen = fraction_significant_p_value_gray_screen.reset_index()
        mdf['fraction_significant_p_value_gray_screen'] = fraction_significant_p_value_gray_screen.fraction_significant_p_value_gray_screen

    try:
        reliability = rdf.groupby(conditions).apply(
            compute_reliability, window, response_window_duration, frame_rate)
        reliability = reliability.reset_index()
        mdf['reliability'] = reliability.reliability
        mdf['correlation_values'] = reliability.correlation_values
        # print('done computing reliability')
    except Exception as e:
        print('failed to compute reliability')
        print(e)
        pass

    if 'index' in mdf.keys():
        mdf = mdf.drop(columns=['index'])
    return mdf


####################################################################################################
# trace metrics
####################################################################################################


def get_successive_frame_list(timepoints_array, timestanps):
    # This is a modification of get_nearest_frame for speedup
    #  This implementation looks for the first 2p frame consecutive to the stim
    successive_frames = np.searchsorted(timestanps, timepoints_array)

    return successive_frames


def get_trace_around_timepoint(timepoint, trace, timestamps, window, frame_rate):
    #   frame_for_timepoint = get_nearest_frame(timepoint, timestamps)
    frame_for_timepoint = get_successive_frame_list(timepoint, timestamps)
    lower_frame = frame_for_timepoint + (window[0] * frame_rate)
    upper_frame = frame_for_timepoint + (window[1] * frame_rate)
    trace = trace[int(lower_frame):int(upper_frame)]
    timepoints = timestamps[int(lower_frame):int(upper_frame)]
    return trace, timepoints


def get_responses_around_event_times(trace, timestamps, event_times, frame_rate, window=[-2, 3]):
    responses = []
    for event_time in event_times:
        response, times = get_trace_around_timepoint(event_time, trace, timestamps,
                                                     frame_rate=frame_rate, window=window)
        responses.append(response)
    responses = np.asarray(responses)
    return responses


def get_mean_in_window(trace, window, frame_rate, use_events=False):
    mean = np.nanmean(trace[int(window[0] * frame_rate): int(window[1] * frame_rate)])
    return mean


def get_sd_in_window(trace, window, frame_rate):
    std = np.std(
        trace[int(window[0] * frame_rate): int(window[1] * frame_rate)])
    return std


def get_n_nonzero_in_window(trace, window, frame_rate):
    datapoints = trace[int(np.round(window[0] * frame_rate)): int(np.round(window[1] * frame_rate))]
    n_nonzero = len(np.where(datapoints > 0)[0])
    return n_nonzero


def get_sd_over_baseline(trace, response_window, baseline_window, frame_rate):
    baseline_std = get_sd_in_window(trace, baseline_window, frame_rate)
    response_mean = get_mean_in_window(trace, response_window, frame_rate)
    return response_mean / (baseline_std)


def get_p_val(trace, response_window, frame_rate):
    from scipy import stats
    response_window_duration = response_window[1] - response_window[0]
    baseline_end = int(response_window[0] * frame_rate)
    baseline_start = int((response_window[0] - response_window_duration) * frame_rate)
    stim_start = int(response_window[0] * frame_rate)
    stim_end = int((response_window[0] + response_window_duration) * frame_rate)
    (_, p) = stats.f_oneway(trace[baseline_start:baseline_end], trace[stim_start:stim_end])
    return p

####################################################################################################
# metrics for grouped stim_response_df
####################################################################################################


# TODO: clean + document
def get_mean_sem_trace(group):
    mean_response = np.mean(group['mean_response'])
    mean_baseline = np.mean(group['baseline_response'])
    mean_responses = group['mean_response'].values
    sem_response = np.std(group['mean_response'].values) / \
        np.sqrt(len(group['mean_response'].values))
    sem_baseline = np.std(group['baseline_response'].values) / \
        np.sqrt(len(group['baseline_response'].values))
    mean_trace = np.mean(group['trace'], axis=0)
    sem_trace = np.std(group['trace'].values) / \
        np.sqrt(len(group['trace'].values))
    trace_timestamps = np.mean(group['trace_timestamps'], axis=0)
    return pd.Series({'mean_response': mean_response, 'sem_response': sem_response,
                      'mean_baseline': mean_baseline, 'sem_baseline': sem_baseline,
                      'mean_trace': mean_trace, 'sem_trace': sem_trace,
                      'trace_timestamps': trace_timestamps,
                      'mean_responses': mean_responses})


# TODO: clean + document
def get_mean_sem(group):
    mean_response = np.mean(group['mean_response'])
    sem_response = np.std(group['mean_response'].values) / \
        np.sqrt(len(group['mean_response'].values))
    return pd.Series({'mean_response': mean_response, 'sem_response': sem_response})


# TODO: clean + document
def get_fraction_significant_trials(group):
    fraction_significant_trials = len(
        group[group.p_value < 0.05]) / float(len(group))
    return pd.Series({'fraction_significant_trials': fraction_significant_trials})


# TODO: clean + document
def get_fraction_significant_p_value_gray_screen(group):
    fraction_significant_p_value_gray_screen = len(
        group[group.p_value_gray_screen < 0.05]) / float(len(group))
    return pd.Series({'fraction_significant_p_value_gray_screen': fraction_significant_p_value_gray_screen})


# TODO: clean + document
def get_fraction_significant_p_value_omission(group):
    fraction_significant_p_value_omission = len(
        group[group.p_value_omission < 0.05]) / float(len(group))
    return pd.Series({'fraction_significant_p_value_omission': fraction_significant_p_value_omission})


# TODO: clean + document
def get_fraction_significant_p_value_stimulus(group):
    fraction_significant_p_value_stimulus = len(
        group[group.p_value_stimulus < 0.05]) / float(len(group))
    return pd.Series({'fraction_significant_p_value_stimulus': fraction_significant_p_value_stimulus})


# TODO: clean + document
def get_fraction_active_trials(group):
    fraction_active_trials = len(
        group[group.mean_response > 0.05]) / float(len(group))
    return pd.Series({'fraction_active_trials': fraction_active_trials})


# TODO: clean + document
def get_fraction_responsive_trials(group):
    fraction_responsive_trials = len(
        group[(group.p_value_baseline < 0.05)]) / float(len(group))
    return pd.Series({'fraction_responsive_trials': fraction_responsive_trials})


# TODO: clean + document
def get_fraction_nonzero_trials(group):
    fraction_nonzero_trials = len(
        group[group.n_events > 0]) / float(len(group))
    return pd.Series({'fraction_nonzero_trials': fraction_nonzero_trials})


# TODO: clean + document
def compute_reliability_vectorized(traces):
    '''
    Compute average pearson correlation between pairs of rows of the input matrix.
    Args:
        traces(np.ndarray): trace array with shape m*n, with m traces and n trace timepoints
    Returns:
        reliability (float): Average correlation between pairs of rows
    '''
    # Compute m*m pearson product moment correlation matrix between rows of input.
    # This matrix is 1 on the diagonal (correlation with self) and mirrored across
    # the diagonal (corr(A, B) = corr(B, A))
    corrmat = np.corrcoef(traces)
    # We want the inds of the lower triangle, without the diagonal, to average
    m = traces.shape[0]
    lower_tri_inds = np.where(np.tril(np.ones([m, m]), k=-1))
    # Take the lower triangle values from the corrmat and averge them
    correlation_values = list(corrmat[lower_tri_inds[0], lower_tri_inds[1]])
    reliability = np.nanmean(correlation_values)
    return reliability, correlation_values


# TODO: clean + document
def compute_reliability(group, window=[-3, 3], response_window_duration=0.5, frame_rate=30.):
    # computes trial to trial correlation across input traces in group,
    # only for portion of the trace after the change time or flash onset time

    onset = int(np.abs(window[0]) * frame_rate)
    response_window = [onset, onset + (int(response_window_duration * frame_rate))]
    traces = group['trace'].values
    traces = np.vstack(traces)
    if traces.shape[0] > 5:
        # limit to response window
        traces = traces[:, response_window[0]:response_window[1]]
        reliability, correlation_values = compute_reliability_vectorized(
            traces)
    else:
        reliability = np.nan
        correlation_values = []
    return pd.Series({'reliability': reliability, 'correlation_values': correlation_values})


####################################################################################################
# Annotate various data frames
####################################################################################################


# TODO: clean + document
def get_time_to_peak(trace, window=[-4, 8], frame_rate=30.):
    response_window_duration = 0.75
    response_window = [np.abs(window[0]), np.abs(
        window[0]) + response_window_duration]
    response_window_trace = trace[int(
        response_window[0] * frame_rate):(int(response_window[1] * frame_rate))]
    peak_response = np.amax(response_window_trace)
    peak_frames_from_response_window_start = np.where(
        response_window_trace == np.amax(response_window_trace))[0][0]
    time_to_peak = peak_frames_from_response_window_start / float(frame_rate)
    return peak_response, time_to_peak


# TODO: clean + document
def annotate_mean_df_with_time_to_peak(mean_df, window=[-4, 8], frame_rate=30.):
    ttp_list = []
    peak_list = []
    for idx in mean_df.index:
        mean_trace = mean_df.iloc[idx].mean_trace
        peak_response, time_to_peak = get_time_to_peak(
            mean_trace, window=window, frame_rate=frame_rate)
        ttp_list.append(time_to_peak)
        peak_list.append(peak_response)
    mean_df['peak_response'] = peak_list
    mean_df['time_to_peak'] = ttp_list
    return mean_df


# TODO: clean + document
def annotate_mean_df_with_fano_factor(mean_df):
    ff_list = []
    for idx in mean_df.index:
        mean_responses = mean_df.iloc[idx].mean_responses
        sd = np.nanstd(mean_responses)
        mean_response = np.nanmean(mean_responses)
        # take abs value to account for negative mean_response
        fano_factor = np.abs((sd * 2) / mean_response)
        ff_list.append(fano_factor)
    mean_df['fano_factor'] = ff_list
    return mean_df


# TODO: clean + document
def annotate_mean_df_with_p_value(mean_df, window=[-4, 8], response_window_duration=0.5, frame_rate=30.):
    response_window = [np.abs(window[0]), np.abs(
        window[0]) + response_window_duration]
    p_val_list = []
    for idx in mean_df.index:
        mean_trace = mean_df.iloc[idx].mean_trace
        p_value = get_p_val(mean_trace, response_window, frame_rate)
        p_val_list.append(p_value)
    mean_df['p_value'] = p_val_list
    return mean_df


# TODO: clean + document
def annotate_mean_df_with_sd_over_baseline(mean_df, window=[-4, 8], response_window_duration=0.5, frame_rate=30.):
    response_window = [np.abs(window[0]), np.abs(
        window[0]) + response_window_duration]
    baseline_window = [
        np.abs(window[0]) - response_window_duration, (np.abs(window[0]))]
    sd_list = []
    for idx in mean_df.index:
        mean_trace = mean_df.iloc[idx].mean_trace
        sd = get_sd_over_baseline(
            mean_trace, response_window, baseline_window, frame_rate)
        sd_list.append(sd)
    mean_df['sd_over_baseline'] = sd_list
    return mean_df


# TODO: clean + document
def annotate_mean_df_with_pref_stim(mean_df, exclude_omitted_from_pref_stim=True):
    if 'prior_image_name' in mean_df.keys():
        image_name = 'prior_image_name'
    elif 'image_name' in mean_df.keys():
        image_name = 'image_name'
    else:
        image_name = 'change_image_name'
    mdf = mean_df.reset_index()
    mdf['pref_stim'] = False
    if 'cell_specimen_id' in mdf.keys():
        cell_key = 'cell_specimen_id'
    else:
        cell_key = 'cell_roi_id'
    for cell in mdf[cell_key].unique():
        mc = mdf[(mdf[cell_key] == cell)]
        if exclude_omitted_from_pref_stim:
            if 'omitted' in mdf[image_name].unique():
                mc = mc[mc[image_name] != 'omitted']
        pref_image = mc[(mc.mean_response == np.max(
            mc.mean_response.values))][image_name].values[0]
        row = mdf[(mdf[cell_key] == cell) & (
            mdf[image_name] == pref_image)].index
        mdf.loc[row, 'pref_stim'] = True
    return mdf


# TODO: clean + document
def annotate_trial_response_df_with_pref_stim(trial_response_df):
    rdf = trial_response_df.copy()
    rdf['pref_stim'] = False
    if 'cell_specimen_id' in rdf.keys():
        cell_key = 'cell_specimen_id'
    else:
        cell_key = 'cell'
    mean_response = rdf.groupby(
        [cell_key, 'change_image_name']).apply(get_mean_sem_trace)
    m = mean_response.unstack()
    for cell in m.index:
        image_index = np.where(m.loc[cell]['mean_response'].values == np.max(
            m.loc[cell]['mean_response'].values))[0][0]
        pref_image = m.loc[cell]['mean_response'].index[image_index]
        trials = rdf[(rdf[cell_key] == cell) & (
            rdf.change_image_name == pref_image)].index
        for trial in trials:
            rdf.loc[trial, 'pref_stim'] = True
    return rdf


# TODO: clean + document
def annotate_flash_response_df_with_pref_stim(fdf):
    fdf = fdf.reset_index()
    if 'cell_specimen_id' in fdf.keys():
        cell_key = 'cell_specimen_id'
    else:
        cell_key = 'cell'
    fdf['pref_stim'] = False
    mean_response = fdf.groupby([cell_key, 'image_name']).apply(get_mean_sem)
    m = mean_response.unstack()
    for cell in m.index:
        image_index = \
            np.where(m.loc[cell]['mean_response'].values == np.nanmax(
                m.loc[cell]['mean_response'].values))[0][0]
        pref_image = m.loc[cell]['mean_response'].index[image_index]
        trials = fdf[(fdf[cell_key] == cell) & (
            fdf.image_name == pref_image)].index
        for trial in trials:
            fdf.loc[trial, 'pref_stim'] = True
    return fdf


# TODO: clean + document
def annotate_flashes_with_reward_rate(dataset):
    last_time = 0
    reward_rate_by_frame = []
    trials = dataset.trials[dataset.trials.trial_type != 'aborted']
    flashes = dataset.stimulus_table.copy()
    for change_time in trials.change_time.values:
        reward_rate = trials[trials.change_time == change_time].reward_rate.values[0]
        for start_time in flashes.start_time:
            if (start_time < change_time) and (start_time > last_time):
                reward_rate_by_frame.append(reward_rate)
                last_time = start_time
    # fill the last flashes with last value
    for i in range(len(flashes) - len(reward_rate_by_frame)):
        reward_rate_by_frame.append(reward_rate_by_frame[-1])
    flashes['reward_rate'] = reward_rate_by_frame
    return flashes<|MERGE_RESOLUTION|>--- conflicted
+++ resolved
@@ -55,15 +55,10 @@
 def get_mean_stimulus_response_expt_group(expt_group: ExperimentGroup,
                                           event_type: str = "changes",
                                           data_type: str = "dff",
-<<<<<<< HEAD
-                                          conditions: list = [],
-                                          load_from_file: bool = True) -> pd.DataFrame:
-=======
                                           load_from_file: bool = True,
                                           save_to_file: bool = False,
                                           multi: bool = False,
                                           save_expt_group_msrdf: Union[str, Path] = None) -> pd.DataFrame:
->>>>>>> 9019ec62
     """
     Get mean stimulus response for each cell in the experiment group
 
@@ -74,13 +69,6 @@
     event_type: str
         The event type ["changes", "omissions", "images", "all"]
         see get_stimulus_response_df() for more details
-<<<<<<< HEAD
-    conditions: list of columns in stimulus_response_df to group over before taking the mean
-        ex: ['cell_specimen_id, "image_name"] will give the mean response (for the given event_type)
-        for each image in each experiment 
-        If conditions is an emtpy list, "standard" mean df will be calculated, which is simply the 
-        average across all events provided in "event_type". 
-=======
     data_type: str
         The data type ["dff", "events", "filtered_events"]
         see get_stimulus_response_df() for more details
@@ -93,7 +81,6 @@
     save_expt_group_msrdf: Union[str,Path]
         If provided, save the experiment group mean stimulus response dataframe to file
 
->>>>>>> 9019ec62
 
     Returns
     -------
@@ -121,21 +108,6 @@
             mdfs = pool.starmap(_get_mean_stim_response_df,
                                 [(expt, event_type, data_type, load_from_file, save_to_file) for expt_id, expt in expt_group.experiments.items()])
             
-<<<<<<< HEAD
-            sdf = sdf.merge(expt.extended_stimulus_presentations, on='stimulus_presentations_id')
-            if len(conditions) == 0:
-                mdf = get_standard_mean_df(sdf)
-            else: 
-                mdf = get_mean_df(sdf, conditions)
-            mdf["ophys_experiment_id"] = expt_id
-            mdf["event_type"] = event_type
-            mdf["data_type"] = data_type
-            mdfs.append(mdf)
-        except Exception as e:
-            print(f"Failed to get stim response for: {expt_id}, {e}")
-    print('Found {} stim responses df'.format(len(mdfs))) 
-    mdfs = pd.concat(mdfs).reset_index(drop=True)
-=======
         mdfs = pd.concat(mdfs).reset_index(drop=True)
 
     else:
@@ -167,7 +139,6 @@
                 continue
     
         mdfs = pd.concat(mdfs).reset_index(drop=True)
->>>>>>> 9019ec62
 
     # cells_filtered has expt_table info that is useful
     expt_table = expt_group.expt_table
