--- conflicted
+++ resolved
@@ -76,12 +76,7 @@
             mdfs.append(mdf)
         except Exception as e:
             print(f"Failed to get stim response for: {expt_id}, {e}")
-<<<<<<< HEAD
     print('Found {} stim responses df'.format(len(mdfs))) 
-=======
-            continue
-    
->>>>>>> 6b38e449
     mdfs = pd.concat(mdfs).reset_index(drop=True)
 
     # cells_filtered has expt_table info that is useful
@@ -106,13 +101,8 @@
                               output_sampling_rate: float = 10.7,
                               save_to_file: bool = False,
                               load_from_file: bool = False,
-<<<<<<< HEAD
                               cache_dir: Union[str, Path] = '//allen/programs/mindscope/workgroups/learning/analysis_data_cache/stim_response_df'):
                               # "/allen/programs/mindscope/workgroups/learning/qc_plots/dev/mattd/3_lamf_mice/stim_response_cache"):
-=======
-                              # # "/allen/programs/mindscope/workgroups/learning/qc_plots/dev/mattd/3_lamf_mice/stim_response_cache"
-                              cache_dir: Union[str, Path] = "/allen/programs/mindscope/workgroups/learning/analysis_data_cache/stim_response_df"):
->>>>>>> 6b38e449
     """Helper function for get_stimulus_response_df
 
     Parameters
