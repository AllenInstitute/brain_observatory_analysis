--- conflicted
+++ resolved
@@ -16,17 +16,10 @@
 
 from allensdk.brain_observatory.behavior.behavior_project_cache import \
     VisualBehaviorOphysProjectCache
-<<<<<<< HEAD
-import brain_observatory_qc.utilities.experiment_table_utils as etu
-
-from brain_observatory_qc.data_access.behavior_ophys_experiment_dev import \
-     BehaviorOphysExperimentDev
-=======
 import brain_observatory_analysis.utilities.experiment_table_utils as etu
 
 from brain_observatory_analysis.ophys.behavior_ophys_experiment_dev import \
     BehaviorOphysExperimentDev
->>>>>>> c9c069fc
 from allensdk.brain_observatory.behavior.behavior_ophys_experiment \
     import BehaviorOphysExperiment
 
@@ -212,13 +205,9 @@
                      return_failed=False,
                      dev=False,
                      skip_eye_tracking=False,
-<<<<<<< HEAD
-                     verbose=True) -> dict:
-=======
                      dev_dff_path: Path = None,
                      dev_events_path: Path = None,
                      ) -> dict:
->>>>>>> c9c069fc
     """Load expts from LIMS and return datasets, single or multi core
 
     Parameters
