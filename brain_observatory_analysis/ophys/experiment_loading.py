--- conflicted
+++ resolved
@@ -205,13 +205,9 @@
                      return_failed=False,
                      dev=False,
                      skip_eye_tracking=False,
-<<<<<<< HEAD
                      dev_dff_path: Path = None,
                      dev_events_path: Path = None,
                      ) -> dict:
-=======
-                     verbose=True) -> dict:
->>>>>>> d1021694
     """Load expts from LIMS and return datasets, single or multi core
 
     Parameters
